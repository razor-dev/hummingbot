import {
  EstimateGasResponse,
  PerpAvailablePairsResponse,
  PerpCreateTakerRequest,
  PerpCreateTakerResponse,
  PerpMarketRequest,
  PerpMarketResponse,
  PerpPositionRequest,
  PerpPositionResponse,
  PerpPricesResponse,
  PriceRequest,
  PriceResponse,
  TradeRequest,
  TradeResponse,
  AddLiquidityRequest,
  AddLiquidityResponse,
  RemoveLiquidityRequest,
  RemoveLiquidityResponse,
  CollectEarnedFeesRequest,
  PositionRequest,
  PositionResponse,
  PoolPriceRequest,
  PoolPriceResponse,
} from './amm.requests';
import {
  price as uniswapPrice,
  trade as uniswapTrade,
  addLiquidity as uniswapV3AddLiquidity,
  removeLiquidity as uniswapV3RemoveLiquidity,
  collectEarnedFees as uniswapV3CollectEarnedFees,
  positionInfo as uniswapV3PositionInfo,
  poolPrice as uniswapV3PoolPrice,
  estimateGas as uniswapEstimateGas,
} from '../connectors/uniswap/uniswap.controllers';
<<<<<<< HEAD
import { price as sifchainPrice } from '../connectors/sifchain/sifchain.controllers';
=======
import {
  getPriceData as perpPriceData,
  createTakerOrder,
  estimateGas as perpEstimateGas,
  getPosition,
  getAvailablePairs,
  checkMarketStatus,
} from '../connectors/perp/perp.controllers';
>>>>>>> 51efe47c
import { getChain, getConnector } from '../services/connection-manager';
import {
  NetworkSelectionRequest,
  Perpish,
  Uniswapish,
  UniswapLPish,
} from '../services/common-interfaces';

export async function price(req: PriceRequest): Promise<PriceResponse> {
  const chain = await getChain(req.chain, req.network);
<<<<<<< HEAD
  const connector = await getConnector(req.chain, req.network, req.connector);

  if (chain.chainName === 'sifchain' && req.connector === 'sifchain') {
    return sifchainPrice(chain, connector, req);
  }

=======
  const connector: Uniswapish = await getConnector<Uniswapish>(
    req.chain,
    req.network,
    req.connector
  );
>>>>>>> 51efe47c
  return uniswapPrice(chain, connector, req);
}

export async function trade(req: TradeRequest): Promise<TradeResponse> {
  const chain = await getChain(req.chain, req.network);
  const connector: Uniswapish = await getConnector<Uniswapish>(
    req.chain,
    req.network,
    req.connector
  );
  return uniswapTrade(chain, connector, req);
}

export async function addLiquidity(
  req: AddLiquidityRequest
): Promise<AddLiquidityResponse> {
  const chain = await getChain(req.chain, req.network);
  const connector: UniswapLPish = await getConnector<UniswapLPish>(
    req.chain,
    req.network,
    req.connector
  );
  return uniswapV3AddLiquidity(chain, connector, req);
}

export async function reduceLiquidity(
  req: RemoveLiquidityRequest
): Promise<RemoveLiquidityResponse> {
  const chain = await getChain(req.chain, req.network);
  const connector: UniswapLPish = <UniswapLPish>(
    await getConnector<UniswapLPish>(req.chain, req.network, req.connector)
  );
  return uniswapV3RemoveLiquidity(chain, connector, req);
}

export async function collectFees(
  req: CollectEarnedFeesRequest
): Promise<RemoveLiquidityResponse> {
  const chain = await getChain(req.chain, req.network);
  const connector: UniswapLPish = <UniswapLPish>(
    await getConnector<UniswapLPish>(req.chain, req.network, req.connector)
  );
  return uniswapV3CollectEarnedFees(chain, connector, req);
}

export async function positionInfo(
  req: PositionRequest
): Promise<PositionResponse> {
  const chain = await getChain(req.chain, req.network);
  const connector: UniswapLPish = <UniswapLPish>(
    await getConnector<UniswapLPish>(req.chain, req.network, req.connector)
  );
  return uniswapV3PositionInfo(chain, connector, req);
}

export async function poolPrice(
  req: PoolPriceRequest
): Promise<PoolPriceResponse> {
  const chain = await getChain(req.chain, req.network);
  const connector: UniswapLPish = <UniswapLPish>(
    await getConnector<UniswapLPish>(req.chain, req.network, req.connector)
  );
  return uniswapV3PoolPrice(chain, connector, req);
}

export async function estimateGas(
  req: NetworkSelectionRequest
): Promise<EstimateGasResponse> {
  const chain = await getChain(req.chain, req.network);
  const connector: Uniswapish = <Uniswapish>(
    await getConnector<Uniswapish>(req.chain, req.network, req.connector)
  );
  return uniswapEstimateGas(chain, connector);
}

// perp
export async function perpMarketPrices(
  req: PriceRequest
): Promise<PerpPricesResponse> {
  const chain = await getChain(req.chain, req.network);
  const connector: Perpish = <Perpish>(
    await getConnector(req.chain, req.network, req.connector)
  );
  return perpPriceData(chain, connector, req);
}

export async function perpOrder(
  req: PerpCreateTakerRequest,
  isOpen: boolean
): Promise<PerpCreateTakerResponse> {
  const chain = await getChain(req.chain, req.network);
  const connector: Perpish = <Perpish>(
    await getConnector(req.chain, req.network, req.connector, req.address)
  );
  return createTakerOrder(chain, connector, req, isOpen);
}

export async function perpPosition(
  req: PerpPositionRequest
): Promise<PerpPositionResponse> {
  const chain = await getChain(req.chain, req.network);
  const connector: Perpish = <Perpish>(
    await getConnector(req.chain, req.network, req.connector, req.address)
  );
  return getPosition(chain, connector, req);
}

export async function perpPairs(
  req: NetworkSelectionRequest
): Promise<PerpAvailablePairsResponse> {
  const chain = await getChain(req.chain, req.network);
  const connector: Perpish = <Perpish>(
    await getConnector(req.chain, req.network, req.connector)
  );
  return getAvailablePairs(chain, connector);
}

export async function getMarketStatus(
  req: PerpMarketRequest
): Promise<PerpMarketResponse> {
  const chain = await getChain(req.chain, req.network);
  const connector: Perpish = <Perpish>(
    await getConnector(req.chain, req.network, req.connector)
  );
  return checkMarketStatus(chain, connector, req);
}

export async function estimatePerpGas(
  req: NetworkSelectionRequest
): Promise<EstimateGasResponse> {
  const chain = await getChain(req.chain, req.network);
  const connector: Perpish = <Perpish>(
    await getConnector(req.chain, req.network, req.connector)
  );
  return perpEstimateGas(chain, connector);
}<|MERGE_RESOLUTION|>--- conflicted
+++ resolved
@@ -32,9 +32,7 @@
   poolPrice as uniswapV3PoolPrice,
   estimateGas as uniswapEstimateGas,
 } from '../connectors/uniswap/uniswap.controllers';
-<<<<<<< HEAD
 import { price as sifchainPrice } from '../connectors/sifchain/sifchain.controllers';
-=======
 import {
   getPriceData as perpPriceData,
   createTakerOrder,
@@ -43,7 +41,6 @@
   getAvailablePairs,
   checkMarketStatus,
 } from '../connectors/perp/perp.controllers';
->>>>>>> 51efe47c
 import { getChain, getConnector } from '../services/connection-manager';
 import {
   NetworkSelectionRequest,
@@ -54,20 +51,20 @@
 
 export async function price(req: PriceRequest): Promise<PriceResponse> {
   const chain = await getChain(req.chain, req.network);
-<<<<<<< HEAD
-  const connector = await getConnector(req.chain, req.network, req.connector);
-
   if (chain.chainName === 'sifchain' && req.connector === 'sifchain') {
+    const connector = await getConnector<any>(
+      req.chain,
+      req.network,
+      req.connector
+    );
     return sifchainPrice(chain, connector, req);
   }
 
-=======
   const connector: Uniswapish = await getConnector<Uniswapish>(
     req.chain,
     req.network,
     req.connector
   );
->>>>>>> 51efe47c
   return uniswapPrice(chain, connector, req);
 }
 
