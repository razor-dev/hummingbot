import pandas as pd
from unittest import TestCase
from unittest.mock import patch

from hummingbot.connector.derivative.bybit_perpetual import bybit_perpetual_constants as CONSTANTS, bybit_perpetual_utils as utils


class BybitPerpetualUtilsTests(TestCase):

    @patch('hummingbot.connector.derivative.bybit_perpetual.bybit_perpetual_utils.get_tracking_nonce')
    def test_client_order_id_creation(self, nonce_provider_mock):
        nonce_provider_mock.return_value = int(1e15)
        self.assertEqual("B-BTC-USDT-1000000000000000", utils.get_new_client_order_id(True, "BTC-USDT"))
        nonce_provider_mock.return_value = int(1e15) + 1
        self.assertEqual("S-ETH-USDT-1000000000000001", utils.get_new_client_order_id(False, "ETH-USDT"))

    def test_trading_pair_convertion(self):
        trading_pair = "BTC-USDT"
        self.assertEqual("BTCUSDT", utils.convert_to_exchange_trading_pair(trading_pair))

    def test_rest_api_path_for_endpoint(self):
        endpoint = {"linear": "/testEndpoint/linear",
                    "non_linear": "/testEndpoint/non_linear"}

        api_path = utils.rest_api_path_for_endpoint(endpoint=endpoint)
        self.assertEqual("/testEndpoint/non_linear", api_path)

        api_path = utils.rest_api_path_for_endpoint(endpoint=endpoint, trading_pair="BTC-USD")
        self.assertEqual("/testEndpoint/non_linear", api_path)

        api_path = utils.rest_api_path_for_endpoint(endpoint=endpoint, trading_pair="BTC-USDT")
        self.assertEqual("/testEndpoint/linear", api_path)

    def test_rest_api_url(self):
<<<<<<< HEAD
        endpoint = {"linear": "/testEndpoint/linear",
                    "non_linear": "/testEndpoint/non_linear"}

        url = utils.rest_api_url_for_endpoint(endpoint=endpoint, domain=None)
        self.assertEqual(CONSTANTS.REST_URLS.get("bybit_perpetual_main") + "/testEndpoint/non_linear", url)

        url = utils.rest_api_url_for_endpoint(endpoint=endpoint, domain=None, trading_pair="BTC-USD")
        self.assertEqual(CONSTANTS.REST_URLS.get("bybit_perpetual_main") + "/testEndpoint/non_linear", url)

        url = utils.rest_api_url_for_endpoint(endpoint=endpoint, domain=None, trading_pair="BTC-USDT")
        self.assertEqual(CONSTANTS.REST_URLS.get("bybit_perpetual_main") + "/testEndpoint/linear", url)

        url = utils.rest_api_url_for_endpoint(endpoint=endpoint, domain="bybit_perpetual_main")
        self.assertEqual(CONSTANTS.REST_URLS.get("bybit_perpetual_main") + "/testEndpoint/non_linear", url)

        url = utils.rest_api_url_for_endpoint(endpoint=endpoint, domain="bybit_perpetual_testnet")
        self.assertEqual(CONSTANTS.REST_URLS.get("bybit_perpetual_testnet") + "/testEndpoint/non_linear", url)
=======
        endpoint = "/testEndpoint"

        url = utils.rest_api_url_for_endpoint(endpoint=endpoint, domain=None, )
        self.assertEqual(CONSTANTS.REST_URLS.get("bybit_perpetual_main") + "/testEndpoint", url)

        url = utils.rest_api_url_for_endpoint(endpoint=endpoint, domain="bybit_perpetual_main")
        self.assertEqual(CONSTANTS.REST_URLS.get("bybit_perpetual_main") + "/testEndpoint", url)

        url = utils.rest_api_url_for_endpoint(endpoint=endpoint, domain="bybit_perpetual_testnet")
        self.assertEqual(CONSTANTS.REST_URLS.get("bybit_perpetual_testnet") + "/testEndpoint", url)
>>>>>>> 510f6571

    def test_wss_url(self):
        url = utils.wss_url(None)
        self.assertEqual(CONSTANTS.WSS_URLS.get("bybit_perpetual_main"), url)

        url = utils.wss_url("bybit_perpetual_main")
        self.assertEqual(CONSTANTS.WSS_URLS.get("bybit_perpetual_main"), url)

        url = utils.wss_url("bybit_perpetual_testnet")
        self.assertEqual(CONSTANTS.WSS_URLS.get("bybit_perpetual_testnet"), url)

    def test_get_next_funding_timestamp(self):
        # Simulate 01:00 UTC
        timestamp = pd.Timestamp("2021-08-21-01:00:00", tz="UTC").timestamp()
        expected_ts = pd.Timestamp("2021-08-21-08:00:00", tz="UTC").timestamp()
        self.assertEqual(expected_ts, utils.get_next_funding_timestamp(timestamp))

        # Simulate 09:00 UTC
        timestamp = pd.Timestamp("2021-08-21-09:00:00", tz="UTC").timestamp()
        expected_ts = pd.Timestamp("2021-08-21-16:00:00", tz="UTC").timestamp()
        self.assertEqual(expected_ts, utils.get_next_funding_timestamp(timestamp))

        # Simulate 17:00 UTC
        timestamp = pd.Timestamp("2021-08-21-17:00:00", tz="UTC").timestamp()
        expected_ts = pd.Timestamp("2021-08-22-00:00:00", tz="UTC").timestamp()
        self.assertEqual(expected_ts, utils.get_next_funding_timestamp(timestamp))<|MERGE_RESOLUTION|>--- conflicted
+++ resolved
@@ -32,25 +32,6 @@
         self.assertEqual("/testEndpoint/linear", api_path)
 
     def test_rest_api_url(self):
-<<<<<<< HEAD
-        endpoint = {"linear": "/testEndpoint/linear",
-                    "non_linear": "/testEndpoint/non_linear"}
-
-        url = utils.rest_api_url_for_endpoint(endpoint=endpoint, domain=None)
-        self.assertEqual(CONSTANTS.REST_URLS.get("bybit_perpetual_main") + "/testEndpoint/non_linear", url)
-
-        url = utils.rest_api_url_for_endpoint(endpoint=endpoint, domain=None, trading_pair="BTC-USD")
-        self.assertEqual(CONSTANTS.REST_URLS.get("bybit_perpetual_main") + "/testEndpoint/non_linear", url)
-
-        url = utils.rest_api_url_for_endpoint(endpoint=endpoint, domain=None, trading_pair="BTC-USDT")
-        self.assertEqual(CONSTANTS.REST_URLS.get("bybit_perpetual_main") + "/testEndpoint/linear", url)
-
-        url = utils.rest_api_url_for_endpoint(endpoint=endpoint, domain="bybit_perpetual_main")
-        self.assertEqual(CONSTANTS.REST_URLS.get("bybit_perpetual_main") + "/testEndpoint/non_linear", url)
-
-        url = utils.rest_api_url_for_endpoint(endpoint=endpoint, domain="bybit_perpetual_testnet")
-        self.assertEqual(CONSTANTS.REST_URLS.get("bybit_perpetual_testnet") + "/testEndpoint/non_linear", url)
-=======
         endpoint = "/testEndpoint"
 
         url = utils.rest_api_url_for_endpoint(endpoint=endpoint, domain=None, )
@@ -61,7 +42,6 @@
 
         url = utils.rest_api_url_for_endpoint(endpoint=endpoint, domain="bybit_perpetual_testnet")
         self.assertEqual(CONSTANTS.REST_URLS.get("bybit_perpetual_testnet") + "/testEndpoint", url)
->>>>>>> 510f6571
 
     def test_wss_url(self):
         url = utils.wss_url(None)
