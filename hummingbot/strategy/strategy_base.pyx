from decimal import Decimal
import logging
import pandas as pd
from typing import (
    List)

from hummingbot.core.clock cimport Clock
from hummingbot.core.event.events import MarketEvent
from hummingbot.core.event.event_listener cimport EventListener
from hummingbot.core.network_iterator import NetworkStatus
from hummingbot.strategy.market_trading_pair_tuple import MarketTradingPairTuple
from hummingbot.core.time_iterator cimport TimeIterator
from hummingbot.connector.connector_base cimport ConnectorBase
from hummingbot.core.data_type.trade import Trade
from hummingbot.core.event.events import (
    OrderFilledEvent,
    OrderType,
    PositionAction
)

from .order_tracker import OrderTracker
from hummingbot.connector.derivative_base import DerivativeBase

NaN = float("nan")
s_decimal_nan = Decimal("NaN")
s_decimal_0 = Decimal("0")

# <editor-fold desc="+ Event listeners">
cdef class BaseStrategyEventListener(EventListener):
    cdef:
        StrategyBase _owner

    def __init__(self, StrategyBase owner):
        super().__init__()
        self._owner = owner


cdef class BuyOrderCompletedListener(BaseStrategyEventListener):
    cdef c_call(self, object arg):
        self._owner.c_did_complete_buy_order(arg)
        self._owner.c_did_complete_buy_order_tracker(arg)


cdef class SellOrderCompletedListener(BaseStrategyEventListener):
    cdef c_call(self, object arg):
        self._owner.c_did_complete_sell_order(arg)
        self._owner.c_did_complete_sell_order_tracker(arg)


cdef class FundingPaymentCompletedListener(BaseStrategyEventListener):
    cdef c_call(self, object arg):
        self._owner.c_did_complete_funding_payment(arg)


cdef class OrderFilledListener(BaseStrategyEventListener):
    cdef c_call(self, object arg):
        self._owner.c_did_fill_order(arg)


cdef class OrderFailedListener(BaseStrategyEventListener):
    cdef c_call(self, object arg):
        self._owner.c_did_fail_order(arg)
        self._owner.c_did_fail_order_tracker(arg)


cdef class OrderCancelledListener(BaseStrategyEventListener):
    cdef c_call(self, object arg):
        self._owner.c_did_cancel_order(arg)
        self._owner.c_did_cancel_order_tracker(arg)


cdef class OrderExpiredListener(BaseStrategyEventListener):
    cdef c_call(self, object arg):
        self._owner.c_did_expire_order(arg)
        self._owner.c_did_expire_order_tracker(arg)


cdef class BuyOrderCreatedListener(BaseStrategyEventListener):
    cdef c_call(self, object arg):
        self._owner.c_did_create_buy_order(arg)


cdef class SellOrderCreatedListener(BaseStrategyEventListener):
    cdef c_call(self, object arg):
        self._owner.c_did_create_sell_order(arg)

cdef class RangePositionCreatedListener(BaseStrategyEventListener):
    cdef c_call(self, object arg):
        self._owner.c_did_create_range_position_order(arg)

cdef class RangePositionRemovedListener(BaseStrategyEventListener):
    cdef c_call(self, object arg):
        self._owner.c_did_remove_range_position_order(arg)
# </editor-fold>


cdef class StrategyBase(TimeIterator):
    BUY_ORDER_COMPLETED_EVENT_TAG = MarketEvent.BuyOrderCompleted.value
    SELL_ORDER_COMPLETED_EVENT_TAG = MarketEvent.SellOrderCompleted.value
    FUNDING_PAYMENT_COMPLETED_EVENT_TAG = MarketEvent.FundingPaymentCompleted.value
    ORDER_FILLED_EVENT_TAG = MarketEvent.OrderFilled.value
    ORDER_CANCELLED_EVENT_TAG = MarketEvent.OrderCancelled.value
    ORDER_EXPIRED_EVENT_TAG = MarketEvent.OrderExpired.value
    ORDER_FAILURE_EVENT_TAG = MarketEvent.OrderFailure.value
    BUY_ORDER_CREATED_EVENT_TAG = MarketEvent.BuyOrderCreated.value
    SELL_ORDER_CREATED_EVENT_TAG = MarketEvent.SellOrderCreated.value
    RANGE_POSITION_CREATED_EVENT_TAG = MarketEvent.RangePositionCreated.value
    RANGE_POSITION_REMOVED_EVENT_TAG = MarketEvent.RangePositionRemoved.value

    @classmethod
    def logger(cls) -> logging.Logger:
        raise NotImplementedError

    def __init__(self):
        super().__init__()
        self._sb_markets = set()
        self._sb_create_buy_order_listener = BuyOrderCreatedListener(self)
        self._sb_create_sell_order_listener = SellOrderCreatedListener(self)
        self._sb_fill_order_listener = OrderFilledListener(self)
        self._sb_fail_order_listener = OrderFailedListener(self)
        self._sb_cancel_order_listener = OrderCancelledListener(self)
        self._sb_expire_order_listener = OrderExpiredListener(self)
        self._sb_complete_buy_order_listener = BuyOrderCompletedListener(self)
        self._sb_complete_sell_order_listener = SellOrderCompletedListener(self)
        self._sb_complete_funding_payment_listener = FundingPaymentCompletedListener(self)
        self._sb_create_range_position_order_listener = RangePositionCreatedListener(self)
        self._sb_remove_range_position_order_listener = RangePositionRemovedListener(self)

        self._sb_delegate_lock = False

        self._sb_order_tracker = OrderTracker()

    @property
    def active_markets(self) -> List[ConnectorBase]:
        return list(self._sb_markets)

    @property
    def order_tracker(self) -> OrderTracker:
        return self._sb_order_tracker

    def format_status(self):
        raise NotImplementedError

    def log_with_clock(self, log_level: int, msg: str, **kwargs):
        clock_timestamp = pd.Timestamp(self._current_timestamp, unit="s", tz="UTC")
        self.logger().log(log_level, f"{msg} [clock={str(clock_timestamp)}]", **kwargs)

    @property
    def trades(self) -> List[Trade]:
        def event_to_trade(order_filled_event: OrderFilledEvent, market_name: str):
            return Trade(order_filled_event.trading_pair,
                         order_filled_event.trade_type,
                         order_filled_event.price,
                         order_filled_event.amount,
                         order_filled_event.order_type,
                         market_name,
                         order_filled_event.timestamp,
                         order_filled_event.trade_fee)
        past_trades = []
        for market in self.active_markets:
            event_logs = market.event_logs
            order_filled_events = list(filter(lambda e: isinstance(e, OrderFilledEvent), event_logs))
            past_trades += list(map(lambda ofe: event_to_trade(ofe, market.display_name), order_filled_events))

        return sorted(past_trades, key=lambda x: x.timestamp)

    def market_status_data_frame(self, market_trading_pair_tuples: List[MarketTradingPairTuple]) -> pd.DataFrame:
        cdef:
            ConnectorBase market
            str trading_pair
            str base_asset
            str quote_asset
            object bid_price
            object ask_price
            list markets_data = []
            list markets_columns = ["Exchange", "Market", "Best Bid Price", "Best Ask Price", "Mid Price"]
        try:
            for market_trading_pair_tuple in market_trading_pair_tuples:
                market, trading_pair, base_asset, quote_asset = market_trading_pair_tuple
                bid_price = market.get_price(trading_pair, False)
                ask_price = market.get_price(trading_pair, True)
                mid_price = (bid_price + ask_price)/2
                markets_data.append([
                    market.display_name,
                    trading_pair,
                    float(bid_price),
                    float(ask_price),
                    float(mid_price)
                ])
            return pd.DataFrame(data=markets_data, columns=markets_columns)

        except Exception:
            self.logger().error("Error formatting market stats.", exc_info=True)

    def wallet_balance_data_frame(self, market_trading_pair_tuples: List[MarketTradingPairTuple]) -> pd.DataFrame:
        cdef:
            ConnectorBase market
            str base_asset
            str quote_asset
            double base_balance
            double quote_balance
            double base_asset_conversion_rate
            double quote_asset_conversion_rate
            list assets_data = []
            list assets_columns = ["Exchange", "Asset", "Total Balance", "Available Balance"]
        try:
            for market_trading_pair_tuple in market_trading_pair_tuples:
                market, trading_pair, base_asset, quote_asset = market_trading_pair_tuple
                base_balance = float(market.get_balance(base_asset))
                quote_balance = float(market.get_balance(quote_asset))
                available_base_balance = float(market.get_available_balance(base_asset))
                available_quote_balance = float(market.get_available_balance(quote_asset))
                assets_data.extend([
                    [market.display_name, base_asset, base_balance, available_base_balance],
                    [market.display_name, quote_asset, quote_balance, available_quote_balance]
                ])

            return pd.DataFrame(data=assets_data, columns=assets_columns)

        except Exception:
            self.logger().error("Error formatting wallet balance stats.", exc_info=True)

    def balance_warning(self, market_trading_pair_tuples: List[MarketTradingPairTuple]) -> List[str]:
        cdef:
            double base_balance
            double quote_balance
            list warning_lines = []
        # Add warning lines on null balances.
        # TO-DO: $Use min order size logic to replace the hard-coded 0.0001 value for each asset.
        for market_trading_pair_tuple in market_trading_pair_tuples:
            base_balance = market_trading_pair_tuple.market.get_balance(market_trading_pair_tuple.base_asset)
            quote_balance = market_trading_pair_tuple.market.get_balance(market_trading_pair_tuple.quote_asset)
            if base_balance <= Decimal("0.0001") and not isinstance(market_trading_pair_tuple.market, DerivativeBase):
                warning_lines.append(f"  {market_trading_pair_tuple.market.name} market "
                                     f"{market_trading_pair_tuple.base_asset} balance is too low. Cannot place order.")
            if quote_balance <= Decimal("0.0001"):
                warning_lines.append(f"  {market_trading_pair_tuple.market.name} market "
                                     f"{market_trading_pair_tuple.quote_asset} balance is too low. Cannot place order.")
        return warning_lines

    def network_warning(self, market_trading_pair_tuples: List[MarketTradingPairTuple]) -> List[str]:
        cdef:
            list warning_lines = []
            str trading_pairs
        if not all([market_trading_pair_tuple.market.network_status is NetworkStatus.CONNECTED for
                    market_trading_pair_tuple in market_trading_pair_tuples]):
            trading_pairs = " // ".join([market_trading_pair_tuple.trading_pair for market_trading_pair_tuple in market_trading_pair_tuples])
            warning_lines.extend([
                f"  Markets are offline for the {trading_pairs} pair. Continued trading "
                f"with these markets may be dangerous.",
                ""
            ])
        return warning_lines

    cdef c_start(self, Clock clock, double timestamp):
        TimeIterator.c_start(self, clock, timestamp)
        self._sb_order_tracker.c_start(clock, timestamp)

    cdef c_tick(self, double timestamp):
        TimeIterator.c_tick(self, timestamp)
        self._sb_order_tracker.c_tick(timestamp)

    cdef c_stop(self, Clock clock):
        TimeIterator.c_stop(self, clock)
        self._sb_order_tracker.c_stop(clock)
        self.c_remove_markets(list(self._sb_markets))

    cdef c_add_markets(self, list markets):
        cdef:
            ConnectorBase typed_market

        for market in markets:
            typed_market = market
            typed_market.c_add_listener(self.BUY_ORDER_CREATED_EVENT_TAG, self._sb_create_buy_order_listener)
            typed_market.c_add_listener(self.SELL_ORDER_CREATED_EVENT_TAG, self._sb_create_sell_order_listener)
            typed_market.c_add_listener(self.ORDER_FILLED_EVENT_TAG, self._sb_fill_order_listener)
            typed_market.c_add_listener(self.ORDER_FAILURE_EVENT_TAG, self._sb_fail_order_listener)
            typed_market.c_add_listener(self.ORDER_CANCELLED_EVENT_TAG, self._sb_cancel_order_listener)
            typed_market.c_add_listener(self.ORDER_EXPIRED_EVENT_TAG, self._sb_expire_order_listener)
            typed_market.c_add_listener(self.BUY_ORDER_COMPLETED_EVENT_TAG, self._sb_complete_buy_order_listener)
            typed_market.c_add_listener(self.SELL_ORDER_COMPLETED_EVENT_TAG, self._sb_complete_sell_order_listener)
            typed_market.c_add_listener(self.FUNDING_PAYMENT_COMPLETED_EVENT_TAG, self._sb_complete_funding_payment_listener)
            typed_market.c_add_listener(self.RANGE_POSITION_CREATED_EVENT_TAG, self._sb_create_range_position_order_listener)
            typed_market.c_add_listener(self.RANGE_POSITION_REMOVED_EVENT_TAG, self._sb_remove_range_position_order_listener)
            self._sb_markets.add(typed_market)

    def add_markets(self, markets: List[ConnectorBase]):
        self.c_add_markets(markets)

    cdef c_remove_markets(self, list markets):
        cdef:
            ConnectorBase typed_market

        for market in markets:
            typed_market = market
            if typed_market not in self._sb_markets:
                continue
            typed_market.c_remove_listener(self.BUY_ORDER_CREATED_EVENT_TAG, self._sb_create_buy_order_listener)
            typed_market.c_remove_listener(self.SELL_ORDER_CREATED_EVENT_TAG, self._sb_create_sell_order_listener)
            typed_market.c_remove_listener(self.ORDER_FILLED_EVENT_TAG, self._sb_fill_order_listener)
            typed_market.c_remove_listener(self.ORDER_FAILURE_EVENT_TAG, self._sb_fail_order_listener)
            typed_market.c_remove_listener(self.ORDER_CANCELLED_EVENT_TAG, self._sb_cancel_order_listener)
            typed_market.c_remove_listener(self.ORDER_EXPIRED_EVENT_TAG, self._sb_expire_order_listener)
            typed_market.c_remove_listener(self.BUY_ORDER_COMPLETED_EVENT_TAG, self._sb_complete_buy_order_listener)
            typed_market.c_remove_listener(self.SELL_ORDER_COMPLETED_EVENT_TAG, self._sb_complete_sell_order_listener)
            typed_market.c_remove_listener(self.FUNDING_PAYMENT_COMPLETED_EVENT_TAG, self._sb_complete_funding_payment_listener)
            typed_market.c_remove_listener(self.RANGE_POSITION_CREATED_EVENT_TAG, self._sb_create_range_position_order_listener)
            typed_market.c_remove_listener(self.RANGE_POSITION_REMOVED_EVENT_TAG, self._sb_remove_range_position_order_listener)
            self._sb_markets.remove(typed_market)

    def remove_markets(self, markets: List[ConnectorBase]):
        self.c_remove_markets(markets)

    cdef object c_sum_flat_fees(self, str quote_asset, list flat_fees):

        """
        Converts flat fees to quote token and sums up all flat fees
        """
        cdef:
            object total_flat_fees = s_decimal_0

        for flat_fee_currency, flat_fee_amount in flat_fees:
            if flat_fee_currency == quote_asset:
                total_flat_fees += flat_fee_amount
            else:
                # if the flat fee currency asset does not match quote asset, raise exception for now
                # as we don't support different token conversion atm.
                raise Exception("Flat fee in other token than quote asset is not supported.")
        return total_flat_fees

    def cum_flat_fees(self, quote_asset: str, flat_fees: List):
        return self.c_sum_flat_fees(quote_asset, flat_fees)

    # <editor-fold desc="+ Market event interfaces">
    # ----------------------------------------------------------------------------------------------------------
    cdef c_did_create_buy_order(self, object order_created_event):
        pass

    cdef c_did_create_sell_order(self, object order_created_event):
        pass

    cdef c_did_fill_order(self, object order_filled_event):
        pass

    cdef c_did_fail_order(self, object order_failed_event):
        pass

    cdef c_did_cancel_order(self, object cancelled_event):
        pass

    cdef c_did_expire_order(self, object expired_event):
        pass

    cdef c_did_complete_buy_order(self, object order_completed_event):
        pass

    cdef c_did_complete_sell_order(self, object order_completed_event):
        pass

    cdef c_did_complete_funding_payment(self, object funding_payment_completed_event):
        pass

    cdef c_did_create_range_position_order(self, object order_created_event):
        pass

    cdef c_did_remove_range_position_order(self, object order_completed_event):
        pass
    # ----------------------------------------------------------------------------------------------------------
    # </editor-fold>

    # <editor-fold desc="+ Order tracking event handlers">
    # ----------------------------------------------------------------------------------------------------------
    cdef c_did_fail_order_tracker(self, object order_failed_event):
        cdef:
            str order_id = order_failed_event.order_id
            object order_type = order_failed_event.order_type
            object market_pair = self._sb_order_tracker.c_get_market_pair_from_order_id(order_id)

        if order_type.is_limit_type():
            self.c_stop_tracking_limit_order(market_pair, order_id)
        elif order_type == OrderType.MARKET:
            self.c_stop_tracking_market_order(market_pair, order_id)

    cdef c_did_cancel_order_tracker(self, object order_cancelled_event):
        cdef:
            str order_id = order_cancelled_event.order_id
            object market_pair = self._sb_order_tracker.c_get_market_pair_from_order_id(order_id)

        self.c_stop_tracking_limit_order(market_pair, order_id)

    cdef c_did_expire_order_tracker(self, object order_expired_event):
        self.c_did_cancel_order_tracker(order_expired_event)

    cdef c_did_complete_buy_order_tracker(self, object order_completed_event):
        cdef:
            str order_id = order_completed_event.order_id
            object market_pair = self._sb_order_tracker.c_get_market_pair_from_order_id(order_id)
            object order_type = order_completed_event.order_type

        if market_pair is not None:
            if order_type.is_limit_type():
                self.c_stop_tracking_limit_order(market_pair, order_id)
            elif order_type == OrderType.MARKET:
                self.c_stop_tracking_market_order(market_pair, order_id)

    cdef c_did_complete_sell_order_tracker(self, object order_completed_event):
        self.c_did_complete_buy_order_tracker(order_completed_event)

    # ----------------------------------------------------------------------------------------------------------
    # </editor-fold>

    # <editor-fold desc="+ Creating and cancelling orders">
    # ----------------------------------------------------------------------------------------------------------

    def buy_with_specific_market(self, market_trading_pair_tuple, amount,
                                 order_type=OrderType.MARKET,
                                 price=s_decimal_nan,
                                 expiration_seconds=NaN,
                                 position_action=PositionAction.OPEN):
        return self.c_buy_with_specific_market(market_trading_pair_tuple, amount,
                                               order_type,
                                               price,
                                               expiration_seconds,
                                               position_action)

    cdef str c_buy_with_specific_market(self, object market_trading_pair_tuple, object amount,
                                        object order_type=OrderType.MARKET,
                                        object price=s_decimal_nan,
                                        double expiration_seconds=NaN,
                                        position_action=PositionAction.OPEN):
        if self._sb_delegate_lock:
            raise RuntimeError("Delegates are not allowed to execute orders directly.")

        if not (isinstance(amount, Decimal) and isinstance(price, Decimal)):
            raise TypeError("price and amount must be Decimal objects.")

        cdef:
            kwargs = {"expiration_ts": self._current_timestamp + expiration_seconds,
                      "position_action": position_action}
            ConnectorBase market = market_trading_pair_tuple.market

        if market not in self._sb_markets:
            raise ValueError(f"Market object for buy order is not in the whitelisted markets set.")

        cdef:
            str order_id = market.c_buy(market_trading_pair_tuple.trading_pair,
                                        amount=amount,
                                        order_type=order_type,
                                        price=price,
                                        kwargs=kwargs)

        # Start order tracking
        if order_type.is_limit_type():
            self.c_start_tracking_limit_order(market_trading_pair_tuple, order_id, True, price, amount)
        elif order_type == OrderType.MARKET:
            self.c_start_tracking_market_order(market_trading_pair_tuple, order_id, True, amount)

        return order_id

    def sell_with_specific_market(self, market_trading_pair_tuple, amount,
                                  order_type=OrderType.MARKET,
                                  price=s_decimal_nan,
                                  expiration_seconds=NaN,
                                  position_action=PositionAction.OPEN):
        return self.c_sell_with_specific_market(market_trading_pair_tuple, amount,
                                                order_type,
                                                price,
                                                expiration_seconds,
                                                position_action)

    cdef str c_sell_with_specific_market(self, object market_trading_pair_tuple, object amount,
                                         object order_type=OrderType.MARKET,
                                         object price=s_decimal_nan,
                                         double expiration_seconds=NaN,
                                         position_action=PositionAction.OPEN):
        if self._sb_delegate_lock:
            raise RuntimeError("Delegates are not allowed to execute orders directly.")

        if not (isinstance(amount, Decimal) and isinstance(price, Decimal)):
            raise TypeError("price and amount must be Decimal objects.")

        cdef:
            kwargs = {"expiration_ts": self._current_timestamp + expiration_seconds,
                      "position_action": position_action}
            ConnectorBase market = market_trading_pair_tuple.market

        if market not in self._sb_markets:
            raise ValueError(f"Market object for sell order is not in the whitelisted markets set.")

        cdef:
            str order_id = market.c_sell(market_trading_pair_tuple.trading_pair, amount,
                                         order_type=order_type, price=price, kwargs=kwargs)

        # Start order tracking
        if order_type.is_limit_type():
            self.c_start_tracking_limit_order(market_trading_pair_tuple, order_id, False, price, amount)
        elif order_type == OrderType.MARKET:
            self.c_start_tracking_market_order(market_trading_pair_tuple, order_id, False, amount)

        return order_id

    cdef c_cancel_order(self, object market_trading_pair_tuple, str order_id):
        cdef:
            ConnectorBase market = market_trading_pair_tuple.market

        if self._sb_order_tracker.c_check_and_track_cancel(order_id):
            self.log_with_clock(
                logging.INFO,
                f"({market_trading_pair_tuple.trading_pair}) Cancelling the limit order {order_id}."
            )
            market.c_cancel(market_trading_pair_tuple.trading_pair, order_id)

    def cancel_order(self, market_trading_pair_tuple: MarketTradingPairTuple, order_id: str):
        self.c_cancel_order(market_trading_pair_tuple, order_id)
    # ----------------------------------------------------------------------------------------------------------
    # </editor-fold>

    # <editor-fold desc="+ Order tracking entry points">
    # The following exposed tracking functions are meant to allow extending order tracking behavior in strategy
    # classes.
    # ----------------------------------------------------------------------------------------------------------
    cdef c_start_tracking_limit_order(self, object market_pair, str order_id, bint is_buy, object price,
                                      object quantity):
        self._sb_order_tracker.c_start_tracking_limit_order(market_pair, order_id, is_buy, price, quantity)

<<<<<<< HEAD
    def start_tracking_limit_order(self, market_pair: MarketTradingPairTuple, order_id: str, is_buy: bool, price: Decimal,
                                   quantity: Decimal):
=======
    def start_tracking_limit_order(self, market_pair, order_id, is_buy, price, quantity):
>>>>>>> 9f637f0c
        self.c_start_tracking_limit_order(market_pair, order_id, is_buy, price, quantity)

    cdef c_stop_tracking_limit_order(self, object market_pair, str order_id):
        self._sb_order_tracker.c_stop_tracking_limit_order(market_pair, order_id)

<<<<<<< HEAD
    def stop_tracking_limit_order(self, market_pair: MarketTradingPairTuple, order_id: str):
=======
    def stop_tracking_limit_order(self, market_pair, order_id):
>>>>>>> 9f637f0c
        self.c_stop_tracking_limit_order(market_pair, order_id)

    cdef c_start_tracking_market_order(self, object market_pair, str order_id, bint is_buy, object quantity):
        self._sb_order_tracker.c_start_tracking_market_order(market_pair, order_id, is_buy, quantity)

    def start_tracking_market_order(self, market_pair: MarketTradingPairTuple, order_id: str, is_buy: bool, quantity: Decimal):
        self.c_start_tracking_market_order(market_pair, order_id, is_buy, quantity)

    cdef c_stop_tracking_market_order(self, object market_pair, str order_id):
        self._sb_order_tracker.c_stop_tracking_market_order(market_pair, order_id)

    def stop_tracking_market_order(self, market_pair: MarketTradingPairTuple, order_id: str):
        self.c_stop_tracking_market_order(market_pair, order_id)

    cdef c_track_restored_orders(self, object market_pair):
        cdef:
            list limit_orders = market_pair.market.limit_orders
            list restored_order_ids = []

        for order in limit_orders:
            restored_order_ids.append(order.client_order_id)
            self.c_start_tracking_limit_order(market_pair,
                                              order.client_order_id,
                                              order.is_buy,
                                              order.price,
                                              order.quantity)
        return restored_order_ids

<<<<<<< HEAD
    def track_restored_orders(self, market_pair: MarketTradingPairTuple):
        return self.c_track_restored_orders(market_pair)
=======
    def track_restored_orders(self, object market_pair):
        return self.c_track_restored_orders(market_pair)

>>>>>>> 9f637f0c
    # ----------------------------------------------------------------------------------------------------------
    # </editor-fold><|MERGE_RESOLUTION|>--- conflicted
+++ resolved
@@ -523,22 +523,15 @@
                                       object quantity):
         self._sb_order_tracker.c_start_tracking_limit_order(market_pair, order_id, is_buy, price, quantity)
 
-<<<<<<< HEAD
     def start_tracking_limit_order(self, market_pair: MarketTradingPairTuple, order_id: str, is_buy: bool, price: Decimal,
                                    quantity: Decimal):
-=======
-    def start_tracking_limit_order(self, market_pair, order_id, is_buy, price, quantity):
->>>>>>> 9f637f0c
+
         self.c_start_tracking_limit_order(market_pair, order_id, is_buy, price, quantity)
 
     cdef c_stop_tracking_limit_order(self, object market_pair, str order_id):
         self._sb_order_tracker.c_stop_tracking_limit_order(market_pair, order_id)
 
-<<<<<<< HEAD
     def stop_tracking_limit_order(self, market_pair: MarketTradingPairTuple, order_id: str):
-=======
-    def stop_tracking_limit_order(self, market_pair, order_id):
->>>>>>> 9f637f0c
         self.c_stop_tracking_limit_order(market_pair, order_id)
 
     cdef c_start_tracking_market_order(self, object market_pair, str order_id, bint is_buy, object quantity):
@@ -567,13 +560,8 @@
                                               order.quantity)
         return restored_order_ids
 
-<<<<<<< HEAD
     def track_restored_orders(self, market_pair: MarketTradingPairTuple):
         return self.c_track_restored_orders(market_pair)
-=======
-    def track_restored_orders(self, object market_pair):
-        return self.c_track_restored_orders(market_pair)
-
->>>>>>> 9f637f0c
+
     # ----------------------------------------------------------------------------------------------------------
     # </editor-fold>